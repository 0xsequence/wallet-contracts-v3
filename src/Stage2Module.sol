// SPDX-License-Identifier: Apache-2.0
pragma solidity ^0.8.27;

import { Calls } from "./modules/Calls.sol";

import { Hooks } from "./modules/Hooks.sol";
import { Stage2Auth } from "./modules/auth/Stage2Auth.sol";
import { IAuth } from "./modules/interfaces/IAuth.sol";
import { ERC4337 } from "./modules/ERC4337.sol";

<<<<<<< HEAD
contract Stage2Module is Calls, Stage2Auth, Hooks, ERC4337 {
  constructor(
    address _entryPoint
  ) ERC4337(_entryPoint) { }
=======
/// @title Stage2Module
/// @author Agustin Aguilar
/// @notice The second stage of the wallet
contract Stage2Module is Calls, Stage2Auth, Hooks {
>>>>>>> acec5c41

  /// @inheritdoc IAuth
  function _isValidImage(
    bytes32 _imageHash
  ) internal view virtual override(IAuth, Stage2Auth) returns (bool) {
    return super._isValidImage(_imageHash);
  }
}<|MERGE_RESOLUTION|>--- conflicted
+++ resolved
@@ -8,17 +8,14 @@
 import { IAuth } from "./modules/interfaces/IAuth.sol";
 import { ERC4337 } from "./modules/ERC4337.sol";
 
-<<<<<<< HEAD
+/// @title Stage2Module
+/// @author Agustin Aguilar
+/// @notice The second stage of the wallet
 contract Stage2Module is Calls, Stage2Auth, Hooks, ERC4337 {
+
   constructor(
     address _entryPoint
   ) ERC4337(_entryPoint) { }
-=======
-/// @title Stage2Module
-/// @author Agustin Aguilar
-/// @notice The second stage of the wallet
-contract Stage2Module is Calls, Stage2Auth, Hooks {
->>>>>>> acec5c41
 
   /// @inheritdoc IAuth
   function _isValidImage(
