--- conflicted
+++ resolved
@@ -32,13 +32,9 @@
           - name: Go SDK
             sdk_type: go
             repo_name: go-sequence
-<<<<<<< HEAD
-            repo_url: 0xsequence/go-sequence
-=======
             clone_url: https://github.com/0xsequence/go-sequence.git
             repo_url: https://github.com/0xsequence/go-sequence.git
             ssh_url: git@github.com:0xsequence/go-sequence.git
->>>>>>> 47d5345d
             default_branch: v3-core
             setup_tool: go
             setup_version: '1.23'
@@ -47,13 +43,9 @@
           - name: Typescript SDK
             sdk_type: typescript
             repo_name: sequence-core
-<<<<<<< HEAD
-            repo_url: 0xsequence/sequence-core
-=======
             clone_url: git@github.com:0xsequence/sequence-core.git
             repo_url: https://github.com/0xsequence/sequence-core.git
             ssh_url: git@github.com:0xsequence/sequence-core.git
->>>>>>> 47d5345d
             default_branch: main
             setup_tool: node
             setup_version: '20'
@@ -64,24 +56,17 @@
       - name: Checkout SDK Repo
         uses: actions/checkout@v4
         with:
-<<<<<<< HEAD
           repository: ${{ matrix.repo_url }}
           token: ${{ secrets.GITHUB_TOKEN }}
           path: sdk-repo
           ref: ${{ matrix.default_branch }}
-=======
-          token: ${{ secrets.GITHUB_TOKEN }}
       - name: Start SSH Agent
         uses: webfactory/ssh-agent@v0.9.0
         with:
           ssh-private-key: ${{ secrets.SEQUENCE_CORE_CHECKOUT_TOKEN }}
-      - name: Clone SDK Repo
-        run: |
-          git clone ${{ matrix.clone_url }} sdk-repo
-          cd sdk-repo
-          git checkout ${{ steps.determine_commit.outputs.commit }}
-          cd ..
->>>>>>> 47d5345d
+      - name: Checkout SDK Repo
+        run: git checkout ${{ steps.determine_commit.outputs.commit }}
+        working-directory: sdk-repo
       - name: Set Up Go Environment
         if: ${{ matrix.setup_tool == 'go' }}
         uses: actions/setup-go@v4
@@ -92,10 +77,6 @@
         uses: actions/setup-node@v4
         with:
           node-version: ${{ matrix.setup_version }}
-<<<<<<< HEAD
-      - name: cd to SDK
-        run: cd sdk-repo && pwd
-=======
       - name: Install Foundry
         uses: foundry-rs/foundry-toolchain@v1
       - name: Install Foundry Dependencies
@@ -103,25 +84,15 @@
       - name: Run Build Server
         run: ${{ matrix.build_cmd }}
         working-directory: sdk-repo
->>>>>>> 47d5345d
       - name: Run Server
         run: ${{ matrix.server_cmd }}
         working-directory: sdk-repo
       - name: Wait for Server
-<<<<<<< HEAD
-        run: sleep 60
-      - name: cd to v3 repo
-        run: cd .. && pwd
-      - name: Install Foundry
-        uses: foundry-rs/foundry-toolchain@v1
-      - name: Install Foundry Dependencies
-=======
         run: |
           sleep 60
           curl -s http://localhost:9999/rpc -H "Content-type: application/json" -X POST -d '{"jsonrpc":"2.0","method":"eth_syncing","params":[],"id":1}' || (echo "Server not ready"; exit 1)
           echo "Server is ready"
       - name: Install Dependencies
->>>>>>> 47d5345d
         run: forge install
       - name: Run Tests
         id: run_tests
